--- conflicted
+++ resolved
@@ -285,15 +285,7 @@
             ##########################################
             #Establish if we can run another job within the worker
             ##########################################
-<<<<<<< HEAD
-=======
-            
-            #Exceeded the amount of time the worker is allowed to run for so quit
-            if time.time() - startTime > float(config.attrib["job_time"]):
-                logger.debug("We are breaking because the maximum time the job should run for has been exceeded")
-                break
->>>>>>> 9782ef43
-
+            
             #No more jobs to run so quit
             if len(job.stack) == 0:
                 break
